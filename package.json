--- conflicted
+++ resolved
@@ -1,10 +1,6 @@
 {
   "name": "@maptiler/3d",
-<<<<<<< HEAD
   "version": "3.1.0",
-=======
-  "version": "3.0.0",
->>>>>>> cb19c24f
   "description": "Add 3D things to your map, plugin for MapTiler SDK",
   "module": "dist/maptiler-3d.js",
   "types": "dist/maptiler-3d.d.ts",
@@ -52,11 +48,7 @@
   "license": "",
   "devDependencies": {
     "@biomejs/biome": "^1.9.4",
-<<<<<<< HEAD
     "@playwright/test": "^1.51.0",
-=======
-    "@playwright/test": "1.51.0",
->>>>>>> cb19c24f
     "@types/node": "^22.18.1",
     "@types/three": "^0.171.0",
     "concurrently": "^9.1.2",
