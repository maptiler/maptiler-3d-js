import type { Map } from "@maptiler/sdk";
<<<<<<< HEAD
import { JSHandle, Page, expect } from "@playwright/test";
=======
import { type JSHandle, type Page, expect } from "@playwright/test";
>>>>>>> cb19c24f
import path from "path";

interface IloadFixtureAndGetMapHandle {
  fixture: string;
  page: Page;
  mockStyle?: boolean;
  mockTiles?: boolean;
  debug?: boolean;
  waitUntil?: "load" | "domcontentloaded" | "networkidle";
}

export default async function loadFixtureAndGetMapHandle({
  fixture,
  page,
  mockStyle = true,
  mockTiles = true,
  debug = false,
  waitUntil = 'load',
}: IloadFixtureAndGetMapHandle): Promise<{ mapHandle: JSHandle<Map | null> }> {
  if (mockStyle) {
    // mock style response
    await page.route('https://api.maptiler.com/maps/*/*.json*', async route => {
      if (debug) console.info(`ℹ️ Style intercepted at ${route.request().url()}`)
      await route.fulfill({
        status: 200,
        contentType: 'application/json',
        path: path.resolve(import.meta.dirname, '../mocks/maptiler-style.json'),
      });
    });
  }

  if (mockTiles) {
    // mocks the tile response always returning the mock tile
    await page.route('https://api.maptiler.com/tiles/*/*/*/*.jpg?key=*&*', route => {
      if (debug) console.info(`ℹ️ Tile intercepted at ${route.request().url()}`)
      return route.fulfill({
        status: 200,
        contentType: 'image/png',
        path: path.resolve(import.meta.dirname, `../mocks/tile.png`),
      });
    });
  }
  
  page.on('console', msg => {
    console.log('FIXTURE LOG:', msg.text());
    if (debug) {
      console.log('DEBUG FIXTURE LOG:', msg.location(), msg.text());
    }
  })
  
  page.addListener('requestfinished', async (request) => {
    const response = await request.response()
    if (response && response.status() >= 400) {
      console.error(`\n\nFailed to load ${request.url()}\n status: ${response.status()}\n\n`);
      expect(response.status()).toBeLessThan(400);
    }
  })
  
  await page.goto(`http://localhost:5173/${fixture}.html`, {
    waitUntil,
  });

  try {
    const mapHandle = await page.evaluateHandle<Map | null>(() => {
      return Promise.race<Map | null>([
      new Promise<Map | null>(async (resolve) => {
        try {
          window.__map.on("idle", ()=> {
          resolve(window.__map as Map);
        })
        } catch (e) {
        console.error('Error getting map instance', e);
        resolve(null)
        }
      }),
      new Promise<Map | null>((resolve) => {
        setTimeout(() => {
        console.error('Map did not load in time');
        resolve(null);
        }, 10000);
      })
      ])
    });
  
    return {
      mapHandle,
    }
  } catch(e) {
    console.error(e);
    const nullMap = await page.evaluateHandle(() => null)
    return {
      mapHandle: nullMap as JSHandle<Map | null>,
    }
  }
}<|MERGE_RESOLUTION|>--- conflicted
+++ resolved
@@ -1,9 +1,5 @@
 import type { Map } from "@maptiler/sdk";
-<<<<<<< HEAD
-import { JSHandle, Page, expect } from "@playwright/test";
-=======
 import { type JSHandle, type Page, expect } from "@playwright/test";
->>>>>>> cb19c24f
 import path from "path";
 
 interface IloadFixtureAndGetMapHandle {
