name: Workflow dispatch update snapshots.

on:
  workflow_dispatch:  # so you can run it manually

# This action is disabled for now due to problems comparing the snapshots in ci

jobs:
  update-snapshots:
    runs-on: ubuntu-latest
    permissions:
      contents: write
<<<<<<< HEAD
    # steps:
    #   - name: Get PR number
    #     id: get_pr
    #     uses: actions/github-script@v6
    #     with:
    #       script: |
    #         const pr = await github.rest.pulls.get({
    #           owner: context.repo.owner,
    #           repo: context.repo.repo,
    #           pull_number: context.payload.issue.number,
    #         });
    #         return pr.data.head.ref;

    #   - name: Checkout PR branch
    #     uses: actions/checkout@v4
    #     with:
    #       ref: ${{ steps.get_pr.outputs.result }}
    #       fetch-depth: 0
    #       persist-credentials: true
    #   - name: Setup Node.js
    #     uses: actions/setup-node@v4
    #     with:
    #       node-version: lts/*

    #   - name: Install dependencies
    #     run: npm ci

    #   - name: Install Playwright Browsers
    #     run: npx playwright install --with-deps

    #   - name: Run Playwright tests
    #     run: npm run e2e:ci-update

    #   - name: Debug Info
    #     run: |
    #       echo "PR number: ${{ steps.get_pr.outputs.result }}"
    #       echo "Branch: ${{ github.event.issue.pull_request.head.ref }}"
    #       echo "User: ${{ github.event.comment.user.login }}"

    #   - name: Commit snapshot changes
    #     run: |
    #       echo "Committing snapshot changes to PR branch ${{ github.event.issue.pull_request.head.ref }}"
    #       git config user.name MapTiler Testbot
    #       git add -A
    #       git commit -am "[BOT] Update snapshots (Triggered by @${{ github.event.comment.user.login }})" || echo "No changes to commit"
    #       git push origin HEAD:refs/heads/${{ steps.get_pr.outputs.result }}
=======
    steps:
      - name: Get PR number
        id: get_pr
        uses: actions/github-script@v6
        with:
          script: |
            const pr = await github.rest.pulls.get({
              owner: context.repo.owner,
              repo: context.repo.repo,
              pull_number: context.payload.issue.number,
            });
            return pr.data.head.ref;

      - name: Checkout PR branch
        uses: actions/checkout@v4
        with:
          ref: ${{ steps.get_pr.outputs.result }}
          fetch-depth: 0
          persist-credentials: true
      - name: Setup Node.js
        uses: actions/setup-node@v4
        with:
          node-version: lts/*

      - name: Install dependencies
        run: npm ci

      - name: Install Playwright Browsers
        run: npx playwright install --with-deps

      - name: Run Playwright tests
        run: npm run e2e:ci-update

      - name: Debug Info
        run: |
          echo "PR number: ${{ steps.get_pr.outputs.result }}"
          echo "Branch: ${{ github.event.issue.pull_request.head.ref }}"
          echo "User: ${{ github.event.comment.user.login }}"

      - name: Commit snapshot changes
        run: |
          echo "Committing snapshot changes to PR branch ${{ github.event.issue.pull_request.head.ref }}"
          git config user.name MapTiler Testbot
          git add -A
          git commit -am "[BOT] Update snapshots (Triggered by @${{ github.event.comment.user.login }})" || echo "No changes to commit"
          git push origin HEAD:refs/heads/${{ steps.get_pr.outputs.result }}
>>>>>>> 916eff1f
  <|MERGE_RESOLUTION|>--- conflicted
+++ resolved
@@ -10,7 +10,6 @@
     runs-on: ubuntu-latest
     permissions:
       contents: write
-<<<<<<< HEAD
     # steps:
     #   - name: Get PR number
     #     id: get_pr
@@ -56,53 +55,4 @@
     #       git config user.name MapTiler Testbot
     #       git add -A
     #       git commit -am "[BOT] Update snapshots (Triggered by @${{ github.event.comment.user.login }})" || echo "No changes to commit"
-    #       git push origin HEAD:refs/heads/${{ steps.get_pr.outputs.result }}
-=======
-    steps:
-      - name: Get PR number
-        id: get_pr
-        uses: actions/github-script@v6
-        with:
-          script: |
-            const pr = await github.rest.pulls.get({
-              owner: context.repo.owner,
-              repo: context.repo.repo,
-              pull_number: context.payload.issue.number,
-            });
-            return pr.data.head.ref;
-
-      - name: Checkout PR branch
-        uses: actions/checkout@v4
-        with:
-          ref: ${{ steps.get_pr.outputs.result }}
-          fetch-depth: 0
-          persist-credentials: true
-      - name: Setup Node.js
-        uses: actions/setup-node@v4
-        with:
-          node-version: lts/*
-
-      - name: Install dependencies
-        run: npm ci
-
-      - name: Install Playwright Browsers
-        run: npx playwright install --with-deps
-
-      - name: Run Playwright tests
-        run: npm run e2e:ci-update
-
-      - name: Debug Info
-        run: |
-          echo "PR number: ${{ steps.get_pr.outputs.result }}"
-          echo "Branch: ${{ github.event.issue.pull_request.head.ref }}"
-          echo "User: ${{ github.event.comment.user.login }}"
-
-      - name: Commit snapshot changes
-        run: |
-          echo "Committing snapshot changes to PR branch ${{ github.event.issue.pull_request.head.ref }}"
-          git config user.name MapTiler Testbot
-          git add -A
-          git commit -am "[BOT] Update snapshots (Triggered by @${{ github.event.comment.user.login }})" || echo "No changes to commit"
-          git push origin HEAD:refs/heads/${{ steps.get_pr.outputs.result }}
->>>>>>> 916eff1f
-  +    #       git push origin HEAD:refs/heads/${{ steps.get_pr.outputs.result }}