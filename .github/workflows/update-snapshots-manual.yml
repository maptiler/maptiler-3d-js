name: Workflow dispatch update snapshots.

on:
  workflow_dispatch:  # so you can run it manually

jobs:
  update-snapshots:
    runs-on: ubuntu-latest
    permissions:
      contents: write
    steps:
      - name: Get PR number
        id: get_pr
        uses: actions/github-script@v6
        with:
          script: return context.payload.issue.pull_request.number

      - name: Checkout PR branch
        uses: actions/checkout@v4
        with:
<<<<<<< HEAD
          ref: refs/pull/${{ steps.get_pr.outputs.result }}/head
          fetch-depth: 0
          persist-credentials: true
=======
          ref: ${{ github.event.pull_request.head.ref }}
>>>>>>> b7a21155
      - name: Setup Node.js
        uses: actions/setup-node@v4
        with:
          node-version: lts/*

      - name: Install dependencies
        run: npm ci

      - name: Install Playwright Browsers
        run: npx playwright install --with-deps

      - name: Run Playwright tests
        run: npm run e2e:ci-update

      - name: Commit snapshot changes
<<<<<<< HEAD
=======
        env:
          GH_TOKEN: ${{ secrets.GITHUB_TOKEN }}
>>>>>>> b7a21155
        run: |
          echo "Committing snapshot changes to PR branch ${{ github.ref_name }}"
          git config user.name MapTiler Testbot
          git add -A
          git commit -am "[BOT] Update snapshots (Triggered by @${{ github.event.comment.user.login }})" || echo "No changes to commit"
<<<<<<< HEAD
          git push origin HEAD:refs/heads/${{ steps.get_pr.outputs.result }}
=======
          CURRENT_BRANCH=$(git rev-parse --abbrev-ref HEAD)
          git push https://x-access-token:${GH_TOKEN}@github.com/${{ github.repository }} $CURRENT_BRANCH
>>>>>>> b7a21155
<|MERGE_RESOLUTION|>--- conflicted
+++ resolved
@@ -18,13 +18,9 @@
       - name: Checkout PR branch
         uses: actions/checkout@v4
         with:
-<<<<<<< HEAD
           ref: refs/pull/${{ steps.get_pr.outputs.result }}/head
           fetch-depth: 0
           persist-credentials: true
-=======
-          ref: ${{ github.event.pull_request.head.ref }}
->>>>>>> b7a21155
       - name: Setup Node.js
         uses: actions/setup-node@v4
         with:
@@ -40,19 +36,9 @@
         run: npm run e2e:ci-update
 
       - name: Commit snapshot changes
-<<<<<<< HEAD
-=======
-        env:
-          GH_TOKEN: ${{ secrets.GITHUB_TOKEN }}
->>>>>>> b7a21155
         run: |
           echo "Committing snapshot changes to PR branch ${{ github.ref_name }}"
           git config user.name MapTiler Testbot
           git add -A
           git commit -am "[BOT] Update snapshots (Triggered by @${{ github.event.comment.user.login }})" || echo "No changes to commit"
-<<<<<<< HEAD
-          git push origin HEAD:refs/heads/${{ steps.get_pr.outputs.result }}
-=======
-          CURRENT_BRANCH=$(git rev-parse --abbrev-ref HEAD)
-          git push https://x-access-token:${GH_TOKEN}@github.com/${{ github.repository }} $CURRENT_BRANCH
->>>>>>> b7a21155
+          git push origin HEAD:refs/heads/${{ steps.get_pr.outputs.result }}