--- conflicted
+++ resolved
@@ -32,11 +32,7 @@
       - name: Checkout PR branch
         uses: actions/checkout@v4
         with:
-<<<<<<< HEAD
-          ref: refs/pull/${{ steps.get_pr.outputs.result }}/head
-=======
           ref: ${{ steps.get_pr.outputs.result }}
->>>>>>> 916eff1f
           fetch-depth: 0
           persist-credentials: true
       - name: Setup Node.js
