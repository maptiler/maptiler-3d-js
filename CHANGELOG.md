--- conflicted
+++ resolved
@@ -1,15 +1,4 @@
 # MapTiler 3D Models Changelog
-<<<<<<< HEAD
-### NEXT (3.1.0)
-
-## ✨ New Features
-- 3D models can now have their pitch and roll changed via convenience methods.
-
-## 🐞 Bug Fixes
-- None
-
-## ⚙️ Other
-=======
 
 ### NEXT (3.1.0)
 
@@ -21,7 +10,6 @@
 
 ## 🐞 Bug Fixes
 None
->>>>>>> baee4e3a
 
 ### 3.0.0
 
