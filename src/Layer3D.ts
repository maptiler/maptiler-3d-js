import {
  type CustomLayerInterface,
  type Map as MapSDK,
  type LngLatLike,
  type CustomRenderMethodInput,
  LngLat,
  getVersion,
} from "@maptiler/sdk";

import { name, version } from "../package.json";

import {
  type AnimationAction,
  Camera,
  Matrix4,
  Mesh,
  Scene,
  type Group,
  PointLight,
  type ColorRepresentation,
  AmbientLight,
  Color,
  type Points,
  type PointsMaterial,
  AnimationMixer,
  type AnimationClip,
<<<<<<< HEAD
=======
  type AnimationAction,
>>>>>>> 739573b6
  Clock,
  LoopOnce,
  LoopRepeat,
  LoopPingPong,
  Object3D,
  Vector3,
} from "three";

import { GLTFLoader } from "three/examples/jsm/loaders/GLTFLoader";

import { getTransformationMatrix, isPointLight } from "./utils";
import { SourceOrientation } from "./types";
import addLayerToWebGLRenderManager, { type WebGLRenderManager } from "./WebGLRenderManager";

/**
 * The altitude of a mesh can be relative to the ground surface, or to the mean sea level
 */
export enum AltitudeReference {
  /**
   * Use the ground as a reference point to compute the altitude
   */
  GROUND = 1,

  /**
   * Uses mean sea level as a reference point to compute the altitude
   */
  MEAN_SEA_LEVEL = 2,
}

/**
 * Generic options that apply to both point lights and meshes
 */
export type GenericObject3DOptions = {
  /**
   * Position.
   * Default: `[0, 0]` (Null Island)
   */
  lngLat?: LngLatLike;

  /**
   * Altitude above the reference (in meters).
   * Default: `0` for meshes, or `2000000` for point lights.
   */
  altitude?: number;

  /**
   * Reference to compute and adjust the altitude.
   * Default: `AltitudeReference.GROUND` for meshes and `AltitudeReference.MEAN_SEA_LEVEL` for point lights.
   */
  altitudeReference?: AltitudeReference;

  /**
   * Make the object visible or not.
   * Default: `true`
   */
  visible?: boolean;
};

/**
 * Options to add or modify a mesh
 */
export type MeshOptions = GenericObject3DOptions & {
  /**
   * Rotation to apply to the model to add, as a Quaternion.
   * Default: a rotation of PI/2 around the x axis, to adjust from the default ThreeJS space (right-hand, Y up) to the Maplibre space (right-hand, Z up)
   */
  sourceOrientation?: SourceOrientation;

  /**
   * Scale the mesh by a factor.
   * Default: no scaling added
   */
  scale?: number;

  /**
   * Heading measured in degrees clockwise from true north.
   */
  heading?: number;

  /**
   * Opacity of the mesh
   */
  opacity?: number;

  /**
   * Point size, applicable only to point clouds.
   * Default: 1
   */
  pointSize?: number;

  /**
   * Displays a mesh as wireframe if true (does not apply to point cloud)
   * Default: `false`
   */
  wireframe?: boolean;

  /**
   * Animation mode.
   * Default: `continuous`
   */
  animationMode?: AnimationMode;
};

export type AddMeshFromURLOptions = MeshOptions & {
  transform?: {
    rotation?: {
      x?: number;
      y?: number;
      z?: number;
    };
    offset?: {
      x?: number;
      y?: number;
      z?: number;
    };
  };
};

export type CloneMeshOptions = AddMeshFromURLOptions;

/**
 * Options for adding a point light
 */
export type PointLightOptions = Omit<GenericObject3DOptions, "id"> & {
  /**
   * Light color.
   * Default: `0xffffff` (white)
   */
  color?: ColorRepresentation;

  /**
   * Intensity of the light.
   * Default: `75`
   */
  intensity?: number;

  /**
   * Decay of the light relative to the distance to the subject.
   * Default: `0.5`
   */
  decay?: number;
};

export type SerializedGenericItem = {
  id: string;
  isLight: boolean;
  lngLat: [number, number];
  altitude: number;
  altitudeReference: AltitudeReference;
  visible: boolean;
  sourceOrientation: SourceOrientation;
};

export type SerializedMesh = SerializedGenericItem & {
  url: string;
  heading: number;
  scale: number;
};

export type SerializedPointLight = SerializedGenericItem & {
  color: string; // hex string
  intensity: number;
  decay: number;
};

export type Layer3DOptions = {
  /**
   * Bellow this zoom level, the meshes are not visible
   * Default: 0
   */
  minZoom?: number;

  /**
   * Beyond this zoom level, the meshes are not visible.
   * Default: 22
   */
  maxZoom?: number;

  /**
   * Default: true
   */
  antialias?: boolean;

  /**
   * Ambient light color.
   * Default: `0xffffff` (white)
   */
  ambientLightColor?: ColorRepresentation;

  /**
   * Ambient light intensity.
   * Default: `1`
   */
  ambientLightIntensity?: number;
};

export type Item3D = {
  id: string;
  mesh: Mesh | Group | Object3D | null;
  lngLat: LngLat;
  altitude: number;
  scale: number;
  heading: number;
  sourceOrientation: SourceOrientation;
  altitudeReference: AltitudeReference;
  url: string | null;
  opacity: number;
  pointSize: number;
  wireframe: boolean;
  additionalTransformationMatrix: Matrix4;
  elevation: number;
  animationMixer?: AnimationMixer;
<<<<<<< HEAD
  animationMap?: Record<string, AnimationAction>;
  animationClips?: AnimationClip[];
=======
  animations?: Record<string, AnimationAction>;
>>>>>>> 739573b6
  animationMode: AnimationMode;
};

// An epsilon to make sure the reference anchor point is not exactly at the center of the viewport, but still very close.
// This is because ThreeJS light shaders were messed up with reference point in the center.
// This issue is only happening because we are doing the projection matrix trick, otherwise we wouldn't bother with epsilon
const EPSILON = 0.01;

const USE_DEBUG_LOGS: boolean = false;

const AnimationLoopOptionsMap = {
  once: LoopOnce,
  loop: LoopRepeat,
  pingPong: LoopPingPong,
};

export type AnimationLoopOptions = keyof typeof AnimationLoopOptionsMap;

export type AnimationMode = "continuous" | "manual";

export class Layer3D implements CustomLayerInterface {
  public readonly id: string;
  public readonly type = "custom";
  public readonly renderingMode: "2d" | "3d" = "3d";
  private map!: MapSDK;

  public minZoom: number;
  public maxZoom: number;

<<<<<<< HEAD
  private renderer!: WebGLRenderManager;
  private clock = new Clock();
=======
  private clock = new Clock();
  private renderer!: WebGLRenderer;
>>>>>>> 739573b6
  private readonly scene: Scene;
  private readonly camera: Camera;
  private readonly ambientLight: AmbientLight;

  private readonly items3D = new Map<string, Item3D>();
  private onRemoveCallbacks: Array<() => void> = [];
  private isElevationNeedUpdate = false;

  constructor(id: string, options: Layer3DOptions = {}) {
    if (USE_DEBUG_LOGS === true) {
      console.log("[maptiler-3d-js]", "Using MapTiler SDK JS version:", getVersion());
    }

    this.type = "custom";
    this.id = id;

    /**
     * From MapLibre GL JS v5.0.0 current zoom could be negative (for globe projection)
     */
    this.minZoom = options.minZoom ?? Number.NEGATIVE_INFINITY;
    this.maxZoom = options.maxZoom ?? 22;

    this.camera = new Camera();
    this.camera.matrixWorldAutoUpdate = false;

    this.scene = new Scene();

    this.ambientLight = new AmbientLight(options.ambientLightColor ?? 0xffffff, options.ambientLightIntensity ?? 0.5);

    this.scene.add(this.ambientLight);

    this.animate = this.animate.bind(this);
  }

  /**
   * Tells if the meshes should be displayed, based on the zoom range provided as layer options
   */
  private isInZoomRange(): boolean {
    const z = this.map.getZoom();
    return z >= this.minZoom && z <= this.maxZoom;
  }

  /**
   * Automatically called when the layer is added. (should not be called manually)
   */
  onAdd?(map: MapSDK, gl: WebGL2RenderingContext): void {
    map.telemetry.registerModule(name, version);

    this.map = map;

    this.renderer = addLayerToWebGLRenderManager({
      map,
      gl,
      layer: this,
      scene: this.scene,
      camera: this.camera,
    });

    const { unsubscribe: unsubscribeOnTerrainAnimationStart } = this.map.on("terrainAnimationStart", () => {
      this.isElevationNeedUpdate = true;
    });

    const { unsubscribe: unsubscribeOnTerrainAnimationStop } = this.map.on("terrainAnimationStop", () => {
      this.isElevationNeedUpdate = false;
    });

    this.onRemoveCallbacks = [unsubscribeOnTerrainAnimationStart, unsubscribeOnTerrainAnimationStop];
  }

  /**
   * Automatically called when the layer is removed. (should not be called manually)
   */
  onRemove?(_map: MapSDK, _gl: WebGLRenderingContext | WebGL2RenderingContext): void {
    this.clear();
    this.renderer.dispose(this.id);

    for (const callback of this.onRemoveCallbacks) {
      callback();
    }

    this.onRemoveCallbacks = [];
  }

  /**
   * Prepare the render of the layer. This is called externally by the `WebGLManagerLayer`.
   * @param {CustomRenderMethodInput} options - The render options from the map.
   */
  prepareRender(options: CustomRenderMethodInput) {
    if (this.isInZoomRange() === false) {
      return;
    }

    if (this.items3D.size === 0) {
      return;
    }

    if ([0, 1].includes(options.defaultProjectionData.projectionTransition) === false) {
      return;
    }

    const mapCenter = this.map.getCenter();

    const sceneOrigin = new LngLat(mapCenter.lng + EPSILON, mapCenter.lat + EPSILON);
    const sceneElevation = this.map.queryTerrainElevation(sceneOrigin) || 0;

    /**
     * `getMatrixForModel` returns transformation matrix for current active projection, which can be used to set correct position and orientation of the model.
     */
    const sceneMatrixData = this.map.transform.getMatrixForModel(sceneOrigin, sceneElevation);
    const sceneMatrix = new Matrix4().fromArray(sceneMatrixData);
    const sceneInverseMatrix = sceneMatrix.clone().invert();

    for (const [_, item] of this.items3D) {
      const model = item.mesh;

      if (model !== null) {
        let modelAltitude = item.altitude;

        if (item.altitudeReference === AltitudeReference.GROUND) {
          if (this.isElevationNeedUpdate === true) {
            item.elevation = this.map.queryTerrainElevation(item.lngLat) || 0;
          }

          modelAltitude += item.elevation;
        }

        /**
         * We are using transformation of scene origin and model for finding relative transofmration of the model to avoid precision issues.
         * Center of the map is used as an origin of the scene.
         */
        const modelMatrixData = this.map.transform.getMatrixForModel(item.lngLat, modelAltitude);
        const modelMatrix = new Matrix4()
          .fromArray(modelMatrixData)
          .multiply(item.additionalTransformationMatrix)
          .premultiply(sceneInverseMatrix);

        model.matrix = modelMatrix;
      }
    }

    /**
     * https://github.com/maplibre/maplibre-gl-js/blob/v5.0.0-pre.8/test/examples/globe-3d-model.html#L130-L143
     * `mainMatrix` contains the transformation matrix for the current active projection.
     */
    const matrix = options.defaultProjectionData.mainMatrix;
    const m = new Matrix4().fromArray(matrix);

    this.camera.projectionMatrix = m.multiply(sceneMatrix);
<<<<<<< HEAD
  }

  render() {
    return null;
=======
    this.renderer.resetState();

    this.renderer.render(this.scene, this.camera);
>>>>>>> 739573b6
  }

  /**
   * Adjust the settings of the ambient light
   * @param options - The options to set the ambient light with
   * @returns {Layer3D} The layer
   */
  public setAmbientLight(options: { color?: ColorRepresentation; intensity?: number } = {}) {
    if (typeof options.intensity === "number") {
      this.ambientLight.intensity = options.intensity;
    }

    if ("color" in options) {
      this.ambientLight.color = new Color(options.color as ColorRepresentation);
    }
    return this;
  }

  /**
   * Add an existing mesh to the map
   * @param id - The ID of the mesh
   * @param options - The options to add the mesh with
   * @returns {Layer3D} The layer
   */
  public addMesh(id: string, mesh: Mesh | Group | Object3D, options: MeshOptions = {}) {
    this.addMeshInternal({
      ...options,
      id,
      mesh,
    });
    return this;
  }
  /**
   * Add an existing mesh to the map, with options.
   * @param id - The ID of the mesh
   * @param mesh - The mesh to add
   * @param animations - The animations to add
   * @param {MeshOptions} options - The options for the mesh
   * @returns {Layer3D} The layer
   */
  private addMeshInternal({
    id,
    mesh,
    animations,
    ...options
  }: MeshOptions & { id: string; mesh: Mesh | Group | Object3D; animations?: AnimationClip[] }) {
    this.throwUniqueID(id);

    const sourceOrientation = options.sourceOrientation ?? SourceOrientation.Y_UP;
    const altitude = options.altitude ?? 0;
    const lngLat = options.lngLat ?? [0, 0];
    const heading = options.heading ?? 0;
    const visible = options.visible ?? true;
    const opacity = options.opacity ?? 1;
    const scale = options.scale ?? 1;
    const pointSize = options.pointSize ?? 1;
    const wireframe = options.wireframe ?? false;

    if (opacity !== 1) {
      this.setMeshOpacity(mesh, opacity, false);
    }

    if ("pointSize" in options) {
      this.setMeshPointSize(mesh, pointSize);
    }

    if ("wireframe" in options) {
      this.setMeshWireframe(mesh, wireframe);
    }

    const additionalTransformationMatrix = getTransformationMatrix(scale, heading, sourceOrientation);
    const elevation = this.map.queryTerrainElevation(lngLat) || 0;

    const mixer = new AnimationMixer(mesh);

    const animationMap = animations
      ? animations.reduce(
          (acc, clip) => {
            acc[clip.name] = mixer.clipAction(clip);
            return acc;
          },
          {} as Record<string, AnimationAction>,
        )
      : {};

    const item: Item3D = {
      id,
      lngLat: LngLat.convert(lngLat),
      altitude,
      scale,
      sourceOrientation,
      heading,
      mesh,
      altitudeReference: options.altitudeReference ?? AltitudeReference.GROUND,
      url: mesh.userData._originalUrl ?? null,
      opacity: opacity,
      pointSize: pointSize,
      wireframe: wireframe,
      additionalTransformationMatrix,
      elevation,
<<<<<<< HEAD
      animationMap,
      animationClips: animations,
=======
      animations: animationMap,
>>>>>>> 739573b6
      animationMixer: mixer,
      animationMode: options.animationMode ?? "continuous",
    };

    this.items3D.set(id, item);

    mesh.matrixAutoUpdate = false;
    mesh.visible = visible;
    this.scene.add(mesh);

    this.map.triggerRepaint();

    return this;
<<<<<<< HEAD
  }

  /**
   * Play an animation
   * @param meshId - The ID of the mesh
   * @param animationName - The name of the animation to play
   * @param {AnimationLoopOptions} loop - The loop type of the animation, can either be "loop", "once" or "pingPong"
   */
  public playAnimation(meshId: string, animationName: string, loop?: AnimationLoopOptions) {
    const item = this.items3D.get(meshId);
    if (!item) return;
    if (!item.mesh) return;

    const animation = item.animationMap?.[animationName] ?? null;

    if (!animation) return;

    animation.play();
    animation.paused = false;

    if (loop) {
      const loopType = AnimationLoopOptionsMap[loop];
      animation.loop = loopType ?? null;
    }

    if (item.animationMode === "continuous") {
      this.renderer.addAnimationLoop(`${this.id}_${meshId}_${animationName}`, () => this.animate());
    }

    return this;
  }

  /**
   * Get an animation by name
   * @param meshId - The ID of the mesh
   * @param animationName - The name of the animation to get
   * @returns {AnimationAction | null} The animation action or null if not found
   */
  public getAnimation(meshId: string, animationName: string): AnimationAction | null {
    const item = this.items3D.get(meshId);
    if (!item) return null;
    if (!item.mesh) return null;
    return item.animationMap?.[animationName] ?? null;
  }

  /**
   * Pause an animation
   * @param meshId - The ID of the mesh
   * @param animationName - The name of the animation to pause
   */
  pauseAnimation(meshId: string, animationName: string) {
    const item = this.items3D.get(meshId);
    if (!item) return;
    if (!item.mesh) return;

    const animation = item.animationMap?.[animationName] ?? null;

    if (!animation) return;

    animation.paused = true;

    return this;
  }

  /**
   * Stop an animation
   * @param meshId - The ID of the mesh
   * @param animationName - The name of the animation to stop
   */
  stopAnimation(meshId: string, animationName: string) {
    const item = this.items3D.get(meshId);
    if (!item) return;
    if (!item.mesh) return;

    const animation = item.animationMap?.[animationName] ?? null;

    if (!animation) return;
    this.renderer.removeAnimationLoop(`${this.id}_${meshId}_${animationName}`);

    return this;
  }

  /**
=======
  }

  /**
   * Play an animation
   * @param meshId - The ID of the mesh
   * @param animationName - The name of the animation to play
   * @param {AnimationLoopOptions} loop - The loop type of the animation, can either be "loop", "once" or "pingPong"
   */
  public playAnimation(meshId: string, animationName: string, loop?: AnimationLoopOptions) {
    const item = this.items3D.get(meshId);
    if (!item) return;
    if (!item.mesh) return;

    const animation = item.animations?.[animationName] ?? null;

    if (!animation) return;

    animation.play();
    animation.paused = false;

    if (loop) {
      const loopType = AnimationLoopOptionsMap[loop];
      animation.loop = loopType ?? null;
    }

    if (item.animationMode === "continuous") {
      this.renderer.setAnimationLoop(() => this.animate());
    }

    return this;
  }

  /**
   * Get an animation by name
   * @param meshId - The ID of the mesh
   * @param animationName - The name of the animation to get
   * @returns {AnimationAction | null} The animation action or null if not found
   */
  public getAnimation(meshId: string, animationName: string): AnimationAction | null {
    const item = this.items3D.get(meshId);
    if (!item) return null;
    if (!item.mesh) return null;
    return item.animations?.[animationName] ?? null;
  }

  /**
   * Pause an animation
   * @param meshId - The ID of the mesh
   * @param animationName - The name of the animation to pause
   */
  pauseAnimation(meshId: string, animationName: string) {
    const item = this.items3D.get(meshId);
    if (!item) return;
    if (!item.mesh) return;

    const animation = item.animations?.[animationName] ?? null;

    if (!animation) return;

    animation.paused = true;

    return this;
  }

  /**
>>>>>>> 739573b6
   * Get the names of the animations of a mesh
   * @param meshId - The ID of the mesh
   * @returns {string[]} The names of all the animations of the mesh
   */
  public getAnimationNames(meshId: string): string[] {
    const item = this.items3D.get(meshId);
    if (!item) return [];
    if (!item.mesh) return [];

<<<<<<< HEAD
    return Object.keys(item.animationMap ?? {});
=======
    return Object.keys(item.animations ?? {});
>>>>>>> 739573b6
  }

  /**
   * Update the animation of a mesh by a delta time
   * @param meshId - The ID of the mesh
   * @param delta - The delta time to update the animation by
   */
  public updateAnimation(meshId: string, delta = 0.02) {
    const item = this.items3D.get(meshId);
    if (!item) return;

    if (!item.mesh) return;
<<<<<<< HEAD

=======
    if (!item.animationMixer) return;
>>>>>>> 739573b6
    const mixer = item.animationMixer;

    if (!mixer) return;

    mixer.update(delta);
    this.map.triggerRepaint();
  }

  /**
   * Set the time of an animation to a specific time
   * @param meshId - The ID of the mesh
   * @param time - The time to set the animation to
   */
  public setAnimationTime(meshId: string, time: number) {
    const item = this.items3D.get(meshId);
    if (!item) return;
    if (!item.mesh) return;
    if (!item.animationMixer) return;
    const mixer = item.animationMixer;
    if (!mixer) return;

    mixer.setTime(time);
    this.map.triggerRepaint();
  }

  /**
   * The callback used to animate the scene
   * @private
   * @param manual - Whether the animation is being called manually or by the renderer
   */
  private animate(manual = false) {
    const delta = manual ? 0.001 : this.clock.getDelta();
    let someItemsHaveContinuousAnimation = false;
    for (const [_, item] of this.items3D) {
<<<<<<< HEAD
      if (item.animationMixer && item.animationMode === "continuous") {
=======
      if (item.animationMixer) {
>>>>>>> 739573b6
        item.animationMixer.update(delta);
      }

      if (item.animationMode === "continuous") {
        someItemsHaveContinuousAnimation = true;
      }
    }
    if (someItemsHaveContinuousAnimation) {
      this.map.triggerRepaint();
    }
  }
  /**
   * Modify an existing mesh. The provided options will overwrite
   * their current state, the omited ones will remain the same.
   * @param id - The ID of the mesh
   * @param options - The options to modify the mesh with
   */
  modifyMesh(id: string, options: Partial<MeshOptions> = {}) {
    const item = this.items3D.get(id);
    if (!item) return;
    if (!item.mesh) return;

    let isTransformNeedUpdate = false;

    if (typeof options.visible === "boolean") {
      item.mesh.visible = options.visible;
    }

    if ("lngLat" in options) {
      item.lngLat = LngLat.convert(options.lngLat as LngLatLike);
      item.elevation = this.map.queryTerrainElevation(item.lngLat) || 0;
    }

    if (typeof options.scale === "number") {
      item.scale = options.scale;
      isTransformNeedUpdate = true;
    }

    if (typeof options.altitude === "number") {
      item.altitude = options.altitude;
    }

    if (typeof options.altitudeReference === "number") {
      item.altitudeReference = options.altitudeReference;
      item.elevation = this.map.queryTerrainElevation(item.lngLat) || 0;
    }

    if (typeof options.heading === "number") {
      item.heading = options.heading;
      isTransformNeedUpdate = true;
    }

    if (isTransformNeedUpdate === true) {
      item.additionalTransformationMatrix = getTransformationMatrix(item.scale, item.heading, item.sourceOrientation);
    }

    if (typeof options.opacity === "number") {
      this.setMeshOpacity(item.mesh, options.opacity, false);
    }

    if (typeof options.pointSize === "number") {
      this.setMeshPointSize(item.mesh, options.pointSize);
    }

    if (typeof options.wireframe === "boolean") {
      this.setMeshWireframe(item.mesh, options.wireframe);
    }

    this.map.triggerRepaint();

    return this;
  }

  /**
   *
   * Clone an existing mesh. Extra options can be provided to overwrite the clone configuration
   * @param sourceId - The ID of the mesh to clone
   * @param id - The ID of the cloned mesh
   * @param options - The options to clone the mesh with
   */
<<<<<<< HEAD
  cloneMesh(sourceId: string, id: string, options: CloneMeshOptions = {}) {
=======
  cloneMesh(sourceId: string, id: string, options: Partial<MeshOptions> = {}) {
>>>>>>> 739573b6
    this.throwUniqueID(id);
    const sourceItem = this.items3D.get(sourceId);
    if (!sourceItem) return;
    if (!sourceItem.mesh) return;

    // Cloning the source item options and overwriting some with the provided options
    const cloneOptions: Partial<MeshOptions> = {
      lngLat: new LngLat(sourceItem.lngLat.lng, sourceItem.lngLat.lat),
      altitude: sourceItem.altitude,
      altitudeReference: sourceItem.altitudeReference,
      visible: sourceItem.mesh.visible,
      sourceOrientation: sourceItem.sourceOrientation,
      scale: sourceItem.scale,
      heading: sourceItem.heading,
      ...options,
    };

    /**
     * Deep cloning the mesh and its materials (otherwise wireframe and opacity would be shared)
     */
    const clonedObject = sourceItem.mesh.clone(true);

    const gltfContent = clonedObject.getObjectByName(`${sourceId}_gltfContent_scene`);
    if (options.transform && gltfContent) {
      gltfContent.name = `${id}_gltfContent_scene`;
      const { rotation, offset } = options.transform;
      console.log("clone:rotation", rotation);
      console.log("clone:offset", offset);
      if (rotation) {
        gltfContent.rotation.set(rotation.x ?? 0, rotation.y ?? 0, rotation.z ?? 0);
      }
      if (offset) {
        gltfContent.position.add(new Vector3(offset.x ?? 0, offset.y ?? 0, offset.z ?? 0));
      }
    }

    clonedObject.traverse((child) => {
      if (child instanceof Mesh) {
        if (Array.isArray(child.material)) {
          child.material = child.material.map((mat) => mat.clone());
        } else {
          child.material = child.material.clone();
        }
      }
    });

    this.addMeshInternal({
      ...cloneOptions,
      id,
      mesh: clonedObject,
<<<<<<< HEAD
      animations: sourceItem.animationClips,
=======
>>>>>>> 739573b6
    });
  }

  /**
   * Modify a point light
   * @param id - The ID of the point light
   * @param options - The options to modify the point light with
   */
  public modifyPointLight(id: string, options: PointLightOptions) {
    const item = this.items3D.get(id);

    if (item === undefined) {
      return;
    }

    if (item.mesh === null || isPointLight(item.mesh) === false) {
      return;
    }

    if ("decay" in options && typeof options.decay === "number") {
      item.mesh.decay = options.decay;
    }

    if ("intensity" in options && typeof options.intensity === "number") {
      item.mesh.intensity = options.intensity;
    }

    if ("color" in options) {
      item.mesh.color.set(new Color(options.color)); // TODO: not optimal to call a constructor every time
    }

    if ("altitude" in options && typeof options.altitude === "number") {
      item.altitude = options.altitude;
    }

    if ("lngLat" in options) {
      item.lngLat = LngLat.convert(options.lngLat as LngLatLike);
    }

    if ("altitudeReference" in options && typeof options.altitudeReference === "number") {
      item.altitudeReference = options.altitudeReference;
    }

    if ("visible" in options && typeof options.visible === "boolean") {
      item.mesh.visible = options.visible;
    }

    this.map.triggerRepaint();

    return this;
  }

  /**
   * Load a GLTF file from its URL and add it to the map
   * @param id - The ID of the mesh
   * @param options - The options to add the mesh with
   */
  async addMeshFromURL(id: string, url: string, options: AddMeshFromURLOptions = {}) {
    this.throwUniqueID(id);

    const fileExt = url.trim().toLowerCase().split(".").pop();

    if (!(fileExt === "glb" || fileExt === "gltf")) {
      throw new Error("Mesh files must be glTF/glb.");
    }

    const loader = new GLTFLoader();
    const gltfContent = await loader.loadAsync(url);
    const mesh = options.transform ? new Object3D() : gltfContent.scene;

    if (options.transform) {
      const { rotation, offset } = options.transform;
<<<<<<< HEAD
      gltfContent.scene.name = `${id}_gltfContent_scene`;
=======
>>>>>>> 739573b6

      mesh.add(gltfContent.scene);

      if (rotation) {
        gltfContent.scene.rotation.set(rotation.x ?? 0, rotation.y ?? 0, rotation.z ?? 0);
      }
      if (offset) {
        gltfContent.scene.position.add(new Vector3(offset.x ?? 0, offset.y ?? 0, offset.z ?? 0));
      }
    }

    mesh.userData._originalUrl = url;

    this.addMeshInternal({
      animations: gltfContent.animations,
      ...options,
      id,
      mesh,
      animationMode: options.animationMode ?? "continuous",
    });

    return this;
  }

  /**
   * Remove all the meshes and point lights of the scene.
   * @returns {Layer3D} The layer
   */
  public clear() {
    for (const [k, _item] of this.items3D) {
      this.removeMesh(k);
    }

    return this;
  }

  /**
   * Remove a mesh from the scene using its ID.
   * @param id - The ID of the mesh to remove
   * @returns {Layer3D} The layer
   */
  removeMesh(id: string) {
    const item = this.items3D.get(id);

    if (!item) {
      throw new Error(`Mesh with ID ${id} does not exist.`);
    }

    const mesh = item?.mesh;

    if (mesh) {
      // Removing the mesh from the scene
      this.scene.remove(mesh);

      // Traversing the tree of this Object3D/Group/Mesh
      // and find all the sub nodes that are THREE.Mesh
      // so that we can dispose (aka. free GPU memory) of their material and geometries
      mesh.traverse((node) => {
        if ("isMesh" in node && node.isMesh === true) {
          const mesh = node as Mesh;
          const materials = Array.isArray(mesh.material) ? mesh.material : [mesh.material];
          for (const mat of materials) {
            mat.dispose();
          }

          mesh.geometry.dispose();
        }
      });
    }

    // Removing the item from the index.
    this.items3D.delete(id);
    this.map.triggerRepaint();

    return this;
  }

  /**
   * Traverse a Mesh/Group/Object3D to modify the opacities of the all the materials it finds
   * @param obj - The object to modify the opacities of
   * @param opacity - The opacity to set
   * @param forceRepaint - Whether to force a repaint
   * @returns {Layer3D} The layer
   */
  private setMeshOpacity(obj: Mesh | Group | Object3D | Points, opacity: number, forceRepaint = false) {
    obj.traverse((node) => {
      if (("isMesh" in node && node.isMesh === true) || ("isPoints" in node && node.isPoints === true)) {
        const mesh = node as Mesh;
        const materials = Array.isArray(mesh.material) ? mesh.material : [mesh.material];
        for (const mat of materials) {
          mat.opacity = opacity;
          mat.transparent = true;
        }
      }
    });

    if (forceRepaint) this.map.triggerRepaint();

    return this;
  }

  /**
   * If a mesh is a point cloud, it defines the size of the points
   * @param obj - The object to modify the point size of
   * @param size - The size to set
   * @param forceRepaint - Whether to force a repaint
   * @returns {Layer3D} The layer
   */
  private setMeshPointSize(obj: Mesh | Group | Object3D | Points, size: number, forceRepaint = false) {
    obj.traverse((node) => {
      if ("isPoints" in node && node.isPoints === true) {
        const mesh = node as Points;
        const materials = Array.isArray(mesh.material) ? mesh.material : [mesh.material];
        for (const mat of materials) {
          (mat as PointsMaterial).size = size;
        }
      }
    });

    if (forceRepaint) this.map.triggerRepaint();

    return this;
  }

  /**
   * If a mesh can be rendered as wireframe, then the option is toggled according to the wireframe param
   * @param obj - The object to modify the wireframe of
   * @param wireframe - The wireframe to set
   * @param forceRepaint - Whether to force a repaint
   * @returns {Layer3D} The layer
   */
  private setMeshWireframe(obj: Mesh | Group | Object3D, wireframe: boolean, forceRepaint = false) {
    obj.traverse((node) => {
      if ("isMesh" in node && node.isMesh === true) {
        const mesh = node as Mesh;
        const materials = Array.isArray(mesh.material) ? mesh.material : [mesh.material];
        for (const mat of materials) {
          if ("wireframe" in mat && typeof mat.wireframe === "boolean") mat.wireframe = wireframe;
        }
      }
    });

    if (forceRepaint) this.map.triggerRepaint();

    return this;
  }

  /**
   * Adding a point light. The default options are mimicking the sun:
   * lngLat: `[0, 0]` (null island)
   * altitude: `2_000_000` meters
   * altitudeReference: `AltitudeReference.MEAN_SEA_LEVEL`
   * color: `0xffffff` (white)
   * intensity: `75`
   * decay: `0.2`
   * @param id - The ID of the point light
   * @param options - The options to add the point light with
   * @returns {Layer3D} The layer
   */
  addPointLight(id: string, options: PointLightOptions = {}) {
    this.throwUniqueID(id);

    const pointLight = new PointLight(
      options.color ?? 0xffffff, // color
      options.intensity ?? 75, // intensity
      0, // distance (0 = no limit)
      options.decay ?? 0.2, // decay
    );

    this.addMeshInternal({
      id,
      mesh: pointLight,
      lngLat: options.lngLat ?? [0, 0],
      altitude: options.altitude ?? 2000000,
      altitudeReference: options.altitudeReference ?? AltitudeReference.MEAN_SEA_LEVEL,
    });

    return this;
  }

  /**
   * Throw an error if a mesh with such ID already exists
   * @param id - The ID of the mesh to throw an error for
   */
  private throwUniqueID(id: string) {
    if (this.items3D.has(id)) {
      throw new Error(`Mesh IDs are unique. A mesh or light with the id "${id}" already exist.`);
    }
  }
}<|MERGE_RESOLUTION|>--- conflicted
+++ resolved
@@ -24,10 +24,6 @@
   type PointsMaterial,
   AnimationMixer,
   type AnimationClip,
-<<<<<<< HEAD
-=======
-  type AnimationAction,
->>>>>>> 739573b6
   Clock,
   LoopOnce,
   LoopRepeat,
@@ -240,12 +236,8 @@
   additionalTransformationMatrix: Matrix4;
   elevation: number;
   animationMixer?: AnimationMixer;
-<<<<<<< HEAD
   animationMap?: Record<string, AnimationAction>;
   animationClips?: AnimationClip[];
-=======
-  animations?: Record<string, AnimationAction>;
->>>>>>> 739573b6
   animationMode: AnimationMode;
 };
 
@@ -275,13 +267,8 @@
   public minZoom: number;
   public maxZoom: number;
 
-<<<<<<< HEAD
   private renderer!: WebGLRenderManager;
   private clock = new Clock();
-=======
-  private clock = new Clock();
-  private renderer!: WebGLRenderer;
->>>>>>> 739573b6
   private readonly scene: Scene;
   private readonly camera: Camera;
   private readonly ambientLight: AmbientLight;
@@ -430,16 +417,10 @@
     const m = new Matrix4().fromArray(matrix);
 
     this.camera.projectionMatrix = m.multiply(sceneMatrix);
-<<<<<<< HEAD
   }
 
   render() {
     return null;
-=======
-    this.renderer.resetState();
-
-    this.renderer.render(this.scene, this.camera);
->>>>>>> 739573b6
   }
 
   /**
@@ -540,12 +521,8 @@
       wireframe: wireframe,
       additionalTransformationMatrix,
       elevation,
-<<<<<<< HEAD
       animationMap,
       animationClips: animations,
-=======
-      animations: animationMap,
->>>>>>> 739573b6
       animationMixer: mixer,
       animationMode: options.animationMode ?? "continuous",
     };
@@ -559,7 +536,6 @@
     this.map.triggerRepaint();
 
     return this;
-<<<<<<< HEAD
   }
 
   /**
@@ -643,73 +619,6 @@
   }
 
   /**
-=======
-  }
-
-  /**
-   * Play an animation
-   * @param meshId - The ID of the mesh
-   * @param animationName - The name of the animation to play
-   * @param {AnimationLoopOptions} loop - The loop type of the animation, can either be "loop", "once" or "pingPong"
-   */
-  public playAnimation(meshId: string, animationName: string, loop?: AnimationLoopOptions) {
-    const item = this.items3D.get(meshId);
-    if (!item) return;
-    if (!item.mesh) return;
-
-    const animation = item.animations?.[animationName] ?? null;
-
-    if (!animation) return;
-
-    animation.play();
-    animation.paused = false;
-
-    if (loop) {
-      const loopType = AnimationLoopOptionsMap[loop];
-      animation.loop = loopType ?? null;
-    }
-
-    if (item.animationMode === "continuous") {
-      this.renderer.setAnimationLoop(() => this.animate());
-    }
-
-    return this;
-  }
-
-  /**
-   * Get an animation by name
-   * @param meshId - The ID of the mesh
-   * @param animationName - The name of the animation to get
-   * @returns {AnimationAction | null} The animation action or null if not found
-   */
-  public getAnimation(meshId: string, animationName: string): AnimationAction | null {
-    const item = this.items3D.get(meshId);
-    if (!item) return null;
-    if (!item.mesh) return null;
-    return item.animations?.[animationName] ?? null;
-  }
-
-  /**
-   * Pause an animation
-   * @param meshId - The ID of the mesh
-   * @param animationName - The name of the animation to pause
-   */
-  pauseAnimation(meshId: string, animationName: string) {
-    const item = this.items3D.get(meshId);
-    if (!item) return;
-    if (!item.mesh) return;
-
-    const animation = item.animations?.[animationName] ?? null;
-
-    if (!animation) return;
-
-    animation.paused = true;
-
-    return this;
-  }
-
-  /**
->>>>>>> 739573b6
    * Get the names of the animations of a mesh
    * @param meshId - The ID of the mesh
    * @returns {string[]} The names of all the animations of the mesh
@@ -719,11 +628,7 @@
     if (!item) return [];
     if (!item.mesh) return [];
 
-<<<<<<< HEAD
     return Object.keys(item.animationMap ?? {});
-=======
-    return Object.keys(item.animations ?? {});
->>>>>>> 739573b6
   }
 
   /**
@@ -736,11 +641,6 @@
     if (!item) return;
 
     if (!item.mesh) return;
-<<<<<<< HEAD
-
-=======
-    if (!item.animationMixer) return;
->>>>>>> 739573b6
     const mixer = item.animationMixer;
 
     if (!mixer) return;
@@ -775,11 +675,7 @@
     const delta = manual ? 0.001 : this.clock.getDelta();
     let someItemsHaveContinuousAnimation = false;
     for (const [_, item] of this.items3D) {
-<<<<<<< HEAD
       if (item.animationMixer && item.animationMode === "continuous") {
-=======
-      if (item.animationMixer) {
->>>>>>> 739573b6
         item.animationMixer.update(delta);
       }
 
@@ -860,11 +756,7 @@
    * @param id - The ID of the cloned mesh
    * @param options - The options to clone the mesh with
    */
-<<<<<<< HEAD
   cloneMesh(sourceId: string, id: string, options: CloneMeshOptions = {}) {
-=======
-  cloneMesh(sourceId: string, id: string, options: Partial<MeshOptions> = {}) {
->>>>>>> 739573b6
     this.throwUniqueID(id);
     const sourceItem = this.items3D.get(sourceId);
     if (!sourceItem) return;
@@ -915,10 +807,7 @@
       ...cloneOptions,
       id,
       mesh: clonedObject,
-<<<<<<< HEAD
       animations: sourceItem.animationClips,
-=======
->>>>>>> 739573b6
     });
   }
 
@@ -991,10 +880,7 @@
 
     if (options.transform) {
       const { rotation, offset } = options.transform;
-<<<<<<< HEAD
       gltfContent.scene.name = `${id}_gltfContent_scene`;
-=======
->>>>>>> 739573b6
 
       mesh.add(gltfContent.scene);
 
