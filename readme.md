--- conflicted
+++ resolved
@@ -15,7 +15,6 @@
 </p>
 
 ## 3D objects on MapTiler maps
-<<<<<<< HEAD
 With this MapTiler SDK plugin, you can add 3D objects to your basemap with plenty of customizations from glTF/glb files! Those can be meshes, groups of meshes, point clouds and a mix of all these.
 
 **Here are some examples:**  
@@ -30,19 +29,6 @@
 [Plane a380, mesh created by Mamont Nikita, License CC Attribution](https://sketchfab.com/3d-models/plane-a340-d3ad0996a8564a94a24ee4b3528b554b)
 
 ![](images/ducks-and-posts.jpeg)
-=======
-With this MapTiler SDK plugin, you can add 3D objects (glTF/glb files) to your basemap, with plenty of customizations!
-![](images/mansion.jpg)
-[Sellers Mansion, captured by Katie Wolfe, License CC Attribution](https://sketchfab.com/3d-models/sellers-mansion-4aad9d86ec5e484c949e931b67a4243f)
-
-![](images/flatiron.jpg)
-[Flatiron building, mesh created by Mohamed Hussien, License CC Attribution](https://sketchfab.com/3d-models/flatiron-building-116132645224458da6e4d9dd45c294b4)
-
-![](images/plane.jpg)
-[Plane a380, mesh created by Mamont Nikita, License CC Attribution](https://sketchfab.com/3d-models/plane-a340-d3ad0996a8564a94a24ee4b3528b554b)
-
-![](images/ducks-and-posts.jpg)
->>>>>>> c576c757
 [Duck and lamp post meshes from the glTF sample asset repository](https://github.com/KhronosGroup/glTF-Sample-Assets)
 
 ![](images/cad.jpeg)
