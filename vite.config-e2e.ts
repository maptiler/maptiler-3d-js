--- conflicted
+++ resolved
@@ -10,10 +10,7 @@
         basic: 'public/basic.html',
         withModel: 'public/withModel.html',
         withAnimatedModel: 'public/withAnimatedModel.html',
-<<<<<<< HEAD
         withPitchAndRoll: 'public/withPitchAndRoll.html',
-=======
->>>>>>> cb19c24f
       },
     },
   },
